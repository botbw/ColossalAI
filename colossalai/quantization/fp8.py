--- conflicted
+++ resolved
@@ -3,10 +3,8 @@
 import torch
 import torch.distributed as dist
 import torch.nn.functional as F
-<<<<<<< HEAD
-=======
+
 from torch.distributed import ReduceOp
->>>>>>> 53cb9606
 
 
 def cast_to_fp8(inp: torch.Tensor, fp8_format="e4m3", per_channel_scale=False) -> (torch.Tensor, torch.Tensor):
@@ -66,11 +64,8 @@
     return ret.to(ret_type)
 
 
-<<<<<<< HEAD
-def all_reduce_fp8(tensor: torch.Tensor, fp8_format="e4m3", group=None) -> None:
-=======
+
 def all_reduce_fp8(tensor: torch.Tensor, fp8_format="e4m3", op=ReduceOp.SUM, group=None) -> None:
->>>>>>> 53cb9606
     r"""
     This is an in-place operation for compressed all_reduce using fp8.
     It works like dist.all_reduce but during communication the data is cast to fp8 format.
@@ -78,10 +73,7 @@
     Args:
         tensor: torch.Tensor in fp32, fp16, bf16 datatype.
         fp8_format: e4m3 or e5m2
-<<<<<<< HEAD
-=======
         op: ReduceOp.SUM or ReduceOp.AVG
->>>>>>> 53cb9606
 
     Returns:
         None
@@ -94,19 +86,12 @@
     input_size = tensor.numel()
     flat_padded_x = tensor.flatten()
 
-<<<<<<< HEAD
+    assert op in [ReduceOp.SUM, ReduceOp.AVG], "op can only be ReduceOp.SUM or ReduceOp.AVG"
+
     if flat_padded_x.size(0) % world_size != 0:
         pad_size = world_size - flat_padded_x.size(0) % world_size
         flat_padded_x = F.pad(flat_padded_x, (0, pad_size))
 
-=======
-    assert op in [ReduceOp.SUM, ReduceOp.AVG], "op can only be ReduceOp.SUM or ReduceOp.AVG"
-
-    if flat_padded_x.size(0) % world_size != 0:
-        pad_size = world_size - flat_padded_x.size(0) % world_size
-        flat_padded_x = F.pad(flat_padded_x, (0, pad_size))
-
->>>>>>> 53cb9606
     fp8_type = torch.float8_e4m3fn if fp8_format == "e4m3" else torch.float8_e5m2
     ret, scale = cast_to_fp8(flat_padded_x, fp8_format=fp8_format)
 
