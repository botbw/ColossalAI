from contextlib import nullcontext
from typing import Any, Dict, Optional

import ray
import torch
import wandb
from coati.distributed.consumer import BaseConsumer
from coati.distributed.loss import PolicyLoss
from coati.distributed.reward.reward_fn import boxed_math_reward_fn, math_reward_fn
from coati.distributed.reward.verifiable_reward import VerifiableReward
from coati.distributed.utils import calc_action_log_probs
from coati.trainer.utils import all_reduce_mean, all_reduce_sum
from transformers import AutoModelForCausalLM, AutoTokenizer

from colossalai.nn.lr_scheduler import CosineAnnealingWarmupLR
from colossalai.nn.optimizer import HybridAdam


@ray.remote
class GRPOConsumer(BaseConsumer):
    def __init__(
        self,
        num_producers,
        num_episodes,
        rank,
        world_size,
        master_addr,
        master_port,
        num_update_per_episode,
        num_recv_per_update,
        batch_size,
        model_config,
        plugin_config,
        minibatch_size=1,
        num_generations=8,
        generate_config=None,
        grpo_config={},
        save_interval: int = 100,
        save_dir="./model",
        project_name: str = None,
        run_name: str = None,
        wandb_group_name: str = None,
    ):
        print(f"Using GRPO config: {grpo_config}")
        if (
            plugin_config.get("pp_size", 1) > 1
            and "num_microbatches" not in plugin_config
            and "microbatch_size" not in plugin_config
        ):
            plugin_config["microbatch_size"] = max(
                1, grpo_config.get("train_microbatch_size") // plugin_config.get("pp_size", 1)
            )
        super().__init__(
            num_producers,
            num_episodes,
            rank,
            world_size,
            master_addr,
            master_port,
            num_update_per_episode,
            num_recv_per_update,
            batch_size,
            model_config,
            plugin_config,
            minibatch_size,
            save_interval=save_interval,
            save_dir=save_dir,
        )
        path = model_config.pop("path")
        self.policy_model = AutoModelForCausalLM.from_pretrained(path, **model_config)
        self.policy_model.train()
        self.policy_model.gradient_checkpointing_enable()
        self.optimizer = HybridAdam(self.policy_model.parameters(), lr=grpo_config.get("lr", 1e-6))
        self.accum_loss = torch.zeros(1, device=self.device)
        self.accum_reward = torch.zeros(1, device=self.device)
        self.accum_kl = torch.zeros(1, device=self.device)
        self.accum_format_acc = torch.zeros(1, device=self.device)
        self.accum_ans_acc = torch.zeros(1, device=self.device)
        self.accum_advantages = torch.zeros(1, device=self.device)
        self.accum_response_length = torch.zeros(1, device=self.device)
        self.accum_count = 0
        self.generate_config = generate_config
        self.grpo_config = grpo_config
        self.project_name = project_name
        self.effective_sample_count = 0
        self.effective_prompt_count = 0
        self.total_sample_count = 0
        self.project_name = project_name
        self.run_name = run_name
        self.wandb_group_name = wandb_group_name

        self.policy_loss_fn = PolicyLoss(
            clip_eps_low=grpo_config.get("clip_eps_low", 0.2),
            clip_eps_high=grpo_config.get("clip_eps_high", 0.2),
            beta=grpo_config.get("beta", 0.01),
            loss_variation=grpo_config.get("loss_variation", "sample_level"),
        )

        # Reference model is initialized from policy model.
        if self.policy_loss_fn.beta > 0:
            self.reference_model = AutoModelForCausalLM.from_pretrained(path, **model_config)
            self.reference_model.eval()

        self.tokenizer = AutoTokenizer.from_pretrained(path)
        self.pad_token_id = self.tokenizer.pad_token_id
        self.num_generations = num_generations
        self.filter_range = grpo_config.get("filter_range", None)
        if self.filter_range is not None:
            assert len(self.filter_range) == 2, "Filter range should have 2 values."

        self.filter_truncated_response = grpo_config.get("filter_truncated_response", False)
        if self.filter_truncated_response:
            self.max_length = 0
            if "max_tokens" in self.generate_config:
                self.max_length = self.generate_config["max_tokens"]
            elif "max_new_tokens" in self.generate_config:
                self.max_length = self.generate_config["max_new_tokens"]
            else:
                raise ValueError(
                    "either max_tokens (vllm) or max_new_tokens (transformers) must be set in generate_config."
                )
        # Initialize verifiable reward.
        response_format_tags = (
            {
                "think_start": {"text": "<think>", "num_occur": 1},
                "think_end": {"text": "</think>", "num_occur": 1},
                "answer_start": {"text": "<answer>", "num_occur": 1},
                "answer_end": {"text": "</answer>", "num_occur": 1},
            }
            if grpo_config.get("reward_fn_type") == "think_answer_tags"
            else None
        )
        reward_model_kwargs = {
            k: v
            for k, v in grpo_config.items()
            if k in ["soft_over_length_punishment", "max_new_tokens", "cache_length"]
        }
        self.reward_model = VerifiableReward(
            reward_fns=[
                math_reward_fn if grpo_config.get("reward_fn_type") == "think_answer_tags" else boxed_math_reward_fn
            ],
            tokenizer=self.tokenizer,
            tags=response_format_tags,
            **reward_model_kwargs,
        )
        self.global_step = 0

        self.lr_scheduler = CosineAnnealingWarmupLR(
            optimizer=self.optimizer,
            total_steps=min(self.num_episodes, 4) * self.num_update_per_episode,
            warmup_steps=0,
            eta_min=0.1 * grpo_config.get("lr", 1e-6),
        )

    def setup(self):
        super().setup()
        if (not self.plugin.pp_size > 1 and self.rank == 0) or (
            self.plugin.pp_size > 1 and self.booster.plugin.stage_manager.is_last_stage() and self.tp_rank == 0
        ):
            self.wandb_run = wandb.init(
                project=self.project_name,
                sync_tensorboard=False,
                dir="./wandb",
                name=self.run_name,
                group=self.wandb_group_name,
            )

        self.policy_model, self.optimizer, _, _, self.lr_scheduler = self.booster.boost(
            self.policy_model, self.optimizer, lr_scheduler=self.lr_scheduler
        )
        if self.policy_loss_fn.beta > 0:
            self.reference_model, *_ = self.booster.boost(self.reference_model)
        self.plugin.logger.set_level("ERROR")

    def step(self, step_idx: int, pbar: Any, **kwargs) -> Optional[float]:
        """
        Step data from policy model:
            [{
                "input_ids": torch.Tensor,
                "attention_mask": torch.Tensor,
                "action_mask": torch.Tensor,
                "action_log_probs": torch.Tensor,
            },
            ...]
        Format:
            [minibatch_size, num_of_generation, prompt_length + response_length] --- <PAD>...<PAD><PROMPT>...<PROMPT><RESPONSE>...<RESPONSE><PAD>...<PAD>.
        """
        # Reshape to [minibatch_size x num_of_generation, prompt_length + response_length]
        data = {k: v.view(-1, v.size(-1)) for k, v in kwargs.items()}
        action_mask = data["action_mask"]
        num_action = action_mask.shape[1]
        old_action_log_probs = data["action_log_probs"]
        response_length = torch.sum(action_mask, dim=1).to(torch.float32)
        train_microbatch_size = self.grpo_config.get("train_microbatch_size", data["input_ids"].size(0))

        reward = data["reward"].view((-1))
        format_acc = data["format_acc"].view((-1))
        ans_acc = data["ans_acc"].view((-1))

        # [minibatch_size, num_generations]

        group_reward = reward.view(-1, self.num_generations)
        reward_mean = group_reward.mean(dim=1)
        # [minibatch_size x num_generations]
        reward_mean = reward_mean.repeat_interleave(self.num_generations, dim=0)

        reward_std = group_reward.std(dim=1).repeat_interleave(self.num_generations, dim=0)
        # [minibatch_size x num_generations]
        advantages = ((reward - reward_mean) / (reward_std + 1e-4)).unsqueeze(dim=-1)

        # [minibatch_size x num_of_generation]
        loss_mask = torch.ones(action_mask.size(0), device=action_mask.device).bool()

        # filter out overlength samples
        if self.filter_truncated_response and action_mask.size(1) == self.max_length:
            loss_mask = torch.logical_and(
                loss_mask,
                action_mask[:, -1] == False,
            )
        self.effective_prompt_count += group_reward.size(0) * self.dp_size

        mean_kl, mean_loss = [], []

        if self.grpo_config.get("dynamic_batching", True):
            need_update = self.effective_prompt_count >= self.batch_size * self.dp_size
            excessive_prompts = self.effective_prompt_count - self.batch_size * self.dp_size
<<<<<<< HEAD
            assert excessive_prompts <= 0, "Debug: Excessive prompts should always be less than 0. Bug!!!!"
=======

            if excessive_prompts > 0:
                excessive_prompts_per_rank = excessive_prompts // self.dp_size
                # Only count excessive prompts if they are greater than 1 per rank.
                # TODO: customize excessive prompts calculation.
                if excessive_prompts_per_rank != 0:
                    # Mask excessive prompts to False
                    true_indices = torch.nonzero(effective_prompts_mask)
                    # Make sure the indices are not empty.
                    if true_indices.numel() > 0:
                        true_indices = true_indices.squeeze()
                        if excessive_prompts_per_rank <= len(true_indices):
                            excessive_prompts_idx = true_indices[-excessive_prompts_per_rank:]
                        else:
                            excessive_prompts_idx = true_indices
                        effective_prompts_mask[excessive_prompts_idx] = False

                        for mask_idx in range(len(effective_prompts_mask)):
                            if effective_prompts_mask[mask_idx] == False:
                                # Update loss mask.
                                loss_mask[mask_idx] = False
                    else:
                        excessive_prompts_idx = torch.empty([0])
>>>>>>> 107470a3
        else:
            # If dynamic batching is disabled, we need to use all samples for training.
            need_update = (step_idx + 1) % self.num_microbatches == 0

        effective_samples = all_reduce_sum(torch.sum(loss_mask), self.plugin)
        effective_tokens_count = torch.sum(action_mask, dim=-1) * loss_mask
        total_effective_tokens_count = all_reduce_sum(torch.sum(effective_tokens_count), self.plugin)
        total_samples = all_reduce_sum(torch.sum(torch.ones_like(loss_mask, device=loss_mask.device)), self.plugin)
        self.effective_sample_count += effective_samples.item()
        pbar.set_postfix(
            {
                "Global Step": self.global_step,
                "Effective prompts": f"{self.effective_prompt_count}/{self.batch_size * self.dp_size}",
                "Effective samples": f"{self.effective_sample_count}/{self.batch_size * self.dp_size * self.num_generations}",
            }
        )

        # Gradient must be synchronized if zero2 is enabled. https://github.com/hpcaitech/ColossalAI/blob/44d4053fec005fe0b06b6bc755fdc962463145df/colossalai/booster/plugin/hybrid_parallel_plugin.py#L1500
        ctx = (
            nullcontext()
            if need_update or self.booster.plugin.zero_stage == 2
            else self.booster.no_sync(self.policy_model, self.optimizer)
        )
        with ctx:
            for forward_micro_batch_start in range(0, data["input_ids"].size(0), train_microbatch_size):
                input_ids_forward_micro_batch = data["input_ids"][
                    forward_micro_batch_start : forward_micro_batch_start + train_microbatch_size
                ]
                attention_mask_forward_micro_batch = data["attention_mask"][
                    forward_micro_batch_start : forward_micro_batch_start + train_microbatch_size
                ]
                action_mask_forward_micro_batch = action_mask[
                    forward_micro_batch_start : forward_micro_batch_start + train_microbatch_size
                ]
                loss_mask_forward_micro_batch = (
                    loss_mask[forward_micro_batch_start : forward_micro_batch_start + train_microbatch_size]
                    if loss_mask is not None
                    else None
                )
                advantages_forward_micro_batch = advantages[
                    forward_micro_batch_start : forward_micro_batch_start + train_microbatch_size
                ]

                if self.plugin.pp_size > 1:
                    # Support training with PP.
                    if self.policy_loss_fn.beta > 0:
                        with torch.no_grad():
                            reference_model_outputs = self.booster.execute_pipeline(
                                iter(
                                    [
                                        {
                                            "input_ids": input_ids_forward_micro_batch,
                                            "attention_mask": attention_mask_forward_micro_batch,
                                        }
                                    ]
                                ),
                                self.reference_model,
                                criterion=lambda outputs, inputs: torch.tensor(
                                    [0.0], device=action_mask.device
                                ),  # dummy criterion
                                optimizer=None,
                                return_loss=False,
                                return_outputs=True,
                            )

                        if self.booster.plugin.stage_manager.is_last_stage():
                            reference_model_logits = reference_model_outputs["outputs"]["logits"]
                            reference_action_log_probs = calc_action_log_probs(
                                reference_model_logits / self.generate_config["temperature"],
                                input_ids_forward_micro_batch,
                                num_action,
                                self.plugin.shard_config,
                            )
                        else:
                            # Dummy reference logprobs for data iterator.
                            reference_action_log_probs = None
                    else:
                        reference_action_log_probs = None

                    data_policy_forward = {
                        "input_ids": input_ids_forward_micro_batch,
                        "attention_mask": attention_mask_forward_micro_batch,
                        "action_mask": action_mask_forward_micro_batch,
                        "advantages": advantages_forward_micro_batch,
                        "loss_mask": loss_mask_forward_micro_batch,
                        "source": self.rank,
                    }
                    if reference_action_log_probs is not None:
                        data_policy_forward["reference_action_log_probs"] = reference_action_log_probs

                    kl = []

                    def _criterion(outputs, inputs):
                        action_logits = outputs.logits
                        action_log_probs = calc_action_log_probs(
                            action_logits / self.generate_config["temperature"],
                            inputs["input_ids"],
                            num_action,
                            self.plugin.shard_config,
                        )
                        if "reference_action_log_probs" in inputs:
                            per_token_kl = (
                                torch.exp(inputs["reference_action_log_probs"] - action_log_probs)
                                - (inputs["reference_action_log_probs"] - action_log_probs)
                                - 1
                            )
                            appox_kl = torch.sum(per_token_kl * inputs["action_mask"], dim=-1) / torch.sum(
                                inputs["action_mask"], dim=-1
                            )
                            kl.append(appox_kl.mean())
                        else:
                            per_token_kl = 0.0
                            kl.append(torch.tensor(0.0))

                        loss, _ = self.policy_loss_fn(
                            action_log_probs,
                            action_log_probs,
                            inputs["advantages"].repeat_interleave(action_log_probs.size(-1), dim=-1),
                            per_token_kl,
                            inputs["action_mask"],
                            loss_mask=inputs["loss_mask"],
                            total_effective_tokens_in_batch=total_effective_tokens_count,
                        )
                        return loss

                    policy_model_outputs = self.booster.execute_pipeline(
                        iter([data_policy_forward]),
                        self.policy_model,
                        criterion=_criterion,
                        optimizer=self.optimizer,
                        return_loss=True,
                        return_outputs=True,
                    )
                    loss = policy_model_outputs["loss"]

                    if self.booster.plugin.stage_manager.is_last_stage():
                        if len(kl) > 0:
                            kl = all_reduce_mean(torch.mean(torch.stack(kl)).to(loss.device), self.plugin).data
                            mean_kl.append(kl)
                        mean_loss.append(all_reduce_mean(loss, self.plugin).data)
                else:

                    policy_model_logits = self.policy_model(
                        input_ids=input_ids_forward_micro_batch,
                        attention_mask=attention_mask_forward_micro_batch,
                    ).logits
                    action_log_probs = calc_action_log_probs(
                        policy_model_logits / self.generate_config["temperature"],
                        input_ids_forward_micro_batch,
                        num_action,
                        self.plugin.shard_config,
                    )

                    if self.policy_loss_fn.beta > 0:
                        with torch.no_grad():
                            reference_model_logits = self.reference_model(
                                input_ids=input_ids_forward_micro_batch,
                                attention_mask=attention_mask_forward_micro_batch,
                            ).logits
                        reference_action_log_probs = calc_action_log_probs(
                            reference_model_logits / self.generate_config["temperature"],
                            input_ids_forward_micro_batch,
                            num_action,
                            self.plugin.shard_config,
                        )
                        per_token_kl = (
                            torch.exp(reference_action_log_probs - action_log_probs)
                            - (reference_action_log_probs - action_log_probs)
                            - 1
                        )
                        kl = torch.sum(per_token_kl * action_mask_forward_micro_batch, dim=-1) / torch.sum(
                            action_mask_forward_micro_batch, dim=-1
                        )
                    else:
                        per_token_kl = 0.0
                        kl = None

                    loss, _ = self.policy_loss_fn(
                        action_log_probs,
                        old_action_log_probs,
                        advantages_forward_micro_batch.repeat_interleave(action_log_probs.size(-1), dim=-1),
                        per_token_kl,
                        action_mask_forward_micro_batch,
                        loss_mask=loss_mask_forward_micro_batch,
                        total_effective_tokens_in_batch=total_effective_tokens_count,
                    )

                    self.booster.backward(loss, self.optimizer)
                    loss = all_reduce_mean(loss, self.plugin)
                    # Calculate accumulate value.
                    if kl is not None:
                        kl = all_reduce_mean(kl.mean(), self.plugin)
                        mean_kl.append(kl.data)
                    mean_loss.append(loss.data)
            if not self.plugin.pp_size > 1 or (
                self.plugin.pp_size > 1 and self.booster.plugin.stage_manager.is_last_stage() and self.tp_rank == 0
            ):
                reward = all_reduce_mean(reward.mean(), self.plugin)
                format_acc = all_reduce_mean(format_acc.mean(), self.plugin)
                ans_acc = all_reduce_mean(ans_acc.mean(), self.plugin)
                advantages = all_reduce_mean(advantages.mean(), self.plugin)
                response_length = all_reduce_mean(response_length.mean(), self.plugin)
                self.accum_loss.add_(sum(mean_loss) / len(mean_loss))
                if self.policy_loss_fn.beta > 0:
                    self.accum_kl.add_(sum(mean_kl) / len(mean_kl))
                self.accum_reward.add_(reward.data)
                self.accum_format_acc.add_(format_acc.data)
                self.accum_ans_acc.add_(ans_acc.data)
                self.accum_advantages.add_(advantages.data)
                self.accum_response_length.add_(response_length.data)
                self.accum_count += 1
        if need_update:
            self.optimizer.step()
            self.optimizer.zero_grad()
            self.global_step += 1
            # no need to run all_reduce_sum on total_sample_count, because all dp ranks recieves a complete inference batch from all producers.
            sample_utilization = self.effective_sample_count / self.total_sample_count
            self.effective_prompt_count = 0
            self.effective_sample_count = 0
            self.total_sample_count = 0
            loss_scalar = self.accum_loss.item()
            if not self.plugin.pp_size > 1 or (
                self.plugin.pp_size > 1 and self.booster.plugin.stage_manager.is_last_stage() and self.tp_rank == 0
            ):
                if (not self.plugin.pp_size > 1 and self.rank == 0) or (
                    self.plugin.pp_size > 1 and self.booster.plugin.stage_manager.is_last_stage() and self.tp_rank == 0
                ):
                    to_log_msg = [
                        f"Loss: {self.accum_loss.item() / self.accum_count:.4f}",
                        f"Reward: {self.accum_reward.item() / self.accum_count:.4f}",
                        f"format Reward: {self.accum_format_acc.item() / self.accum_count:.4f}",
                        f"Acc Reward: {self.accum_ans_acc.item() / self.accum_count:.4f}",
                        f"Advantages: {self.accum_advantages.item() / self.accum_count:.4f}",
                        f"Response Length: {self.accum_response_length.item() / self.accum_count:.4f}",
                        f"Sample_utilization: {sample_utilization:.4f}",
                    ] + ([f"KL: {self.accum_kl.item() / self.accum_count:.4f}"] if self.policy_loss_fn.beta > 0 else [])
                    print("\n".join(to_log_msg))
                    metrics = {
                        "metrics/reward": self.accum_reward.item() / self.accum_count,
                        "metrics/format_acc": self.accum_format_acc.item() / self.accum_count,
                        "metrics/ans_acc": self.accum_ans_acc.item() / self.accum_count,
                        "metrics/response_length": self.accum_response_length.item() / self.accum_count,
                        "train/loss": self.accum_loss.item() / self.accum_count,
                        "train/advantages": self.accum_advantages.item() / self.accum_count,
                        "train/learning_rate": self.lr_scheduler.get_last_lr()[0],
                        "train/sample_utilization": sample_utilization,
                        "rollout/temperature": data["temperature"].cpu().numpy()[0][0],
                    }
                    if self.policy_loss_fn.beta > 0:
                        metrics["train/kl"] = self.accum_kl.item() / self.accum_count
                    if self.wandb_run is not None:
                        self.wandb_run.log(metrics)
                self.accum_loss.zero_()
                self.accum_reward.zero_()
                self.accum_ans_acc.zero_()
                self.accum_format_acc.zero_()
                self.accum_kl.zero_()
                self.accum_advantages.zero_()
                self.accum_response_length.zero_()
                self.accum_count = 0
            return loss_scalar
        else:
            return None

    def calculate_group_reward(self, rollout_group: Dict[str, Any]) -> Dict[str, Any]:
        """
        Calculate the group reward for the given rollout group.

        Args:
            rollout_group (Dict[str, Any]):
                a group of samples generated by the model from the same prompt
                contain the following keys:
                    "input_ids": torch.Tensor, [num_of_generation, prompt_length + response_length]
                    "attention_mask": torch.Tensor, [num_of_generation, prompt_length + response_length]
                    "action_mask": torch.Tensor, [num_of_generation, response_length]
                    "action_log_probs": torch.Tensor, [num_of_generation, response_length]
                    "response_idx": int, torch.Tensor, [num_of_generation, 2]
                    "gt_answer": torch.Tensor, [num_of_generation, 128]
                    "temperature": torch.Tensor, [] (scalar)

        Returns:
            Dict[str, Any]: The new group data with calculated reward.
        """
        reward_group = self.reward_model(
            rollout_group["input_ids"],
            gt_answer=rollout_group["gt_answer"],
            response_idx=rollout_group["response_idx"],
        )
        # [num_of_generation]
        reward = torch.tensor([value[0] for value in reward_group]).to(rollout_group["input_ids"].device)
        format_acc = torch.tensor([value[1] for value in reward_group]).to(rollout_group["input_ids"].device)
        ans_acc = torch.tensor([value[2] for value in reward_group]).to(rollout_group["input_ids"].device)

        rollout_group["reward"] = reward.view((-1, 1))
        rollout_group["format_acc"] = format_acc.view((-1, 1))
        rollout_group["ans_acc"] = ans_acc.view((-1, 1))
        return rollout_group

    def prompt_level_filtering(self, rollout_group: Dict[str, Any]) -> Dict[str, Any]:
        """
        rollout_group: Dict[str, Any]
            a group of samples generated by the model from the same prompt
            contain the following keys:
                "input_ids": torch.Tensor, [num_of_generation, prompt_length + response_length]
                "attention_mask": torch.Tensor, [num_of_generation, prompt_length + response_length]
                "action_mask": torch.Tensor, [num_of_generation, response_length]
                "action_log_probs": torch.Tensor, [num_of_generation, response_length]
                "response_idx": int, torch.Tensor, [num_of_generation, 2]
                "gt_answer": torch.Tensor, [num_of_generation, 128]
                "temperature": torch.Tensor, [] (scalar)
                "reward": torch.Tensor, [num_of_generation]
                "format_acc": torch.Tensor, [num_of_generation]
                "ans_acc": torch.Tensor, [num_of_generation]
        """
        self.total_sample_count += rollout_group["input_ids"].size(0)
        if self.filter_range is not None:
            # filter prompt whoes accuracy is too high or too low (out of range)
            group_ans_acc = torch.mean(rollout_group["ans_acc"])
            if group_ans_acc < self.filter_range[0] or group_ans_acc > self.filter_range[1]:
                # filter out the prompt
                return None
            else:
                return rollout_group
        else:
            # no filter
            return rollout_group

    def state_dict(self):
        self.policy_model._force_wait_all_gather()
        model = self.policy_model.unwrap()
        state_dict = model.state_dict()
        state_dict["consumer_global_step"] = torch.tensor([self.global_step], device=self.device)
        return state_dict<|MERGE_RESOLUTION|>--- conflicted
+++ resolved
@@ -224,33 +224,7 @@
         if self.grpo_config.get("dynamic_batching", True):
             need_update = self.effective_prompt_count >= self.batch_size * self.dp_size
             excessive_prompts = self.effective_prompt_count - self.batch_size * self.dp_size
-<<<<<<< HEAD
             assert excessive_prompts <= 0, "Debug: Excessive prompts should always be less than 0. Bug!!!!"
-=======
-
-            if excessive_prompts > 0:
-                excessive_prompts_per_rank = excessive_prompts // self.dp_size
-                # Only count excessive prompts if they are greater than 1 per rank.
-                # TODO: customize excessive prompts calculation.
-                if excessive_prompts_per_rank != 0:
-                    # Mask excessive prompts to False
-                    true_indices = torch.nonzero(effective_prompts_mask)
-                    # Make sure the indices are not empty.
-                    if true_indices.numel() > 0:
-                        true_indices = true_indices.squeeze()
-                        if excessive_prompts_per_rank <= len(true_indices):
-                            excessive_prompts_idx = true_indices[-excessive_prompts_per_rank:]
-                        else:
-                            excessive_prompts_idx = true_indices
-                        effective_prompts_mask[excessive_prompts_idx] = False
-
-                        for mask_idx in range(len(effective_prompts_mask)):
-                            if effective_prompts_mask[mask_idx] == False:
-                                # Update loss mask.
-                                loss_mask[mask_idx] = False
-                    else:
-                        excessive_prompts_idx = torch.empty([0])
->>>>>>> 107470a3
         else:
             # If dynamic batching is disabled, we need to use all samples for training.
             need_update = (step_idx + 1) % self.num_microbatches == 0
