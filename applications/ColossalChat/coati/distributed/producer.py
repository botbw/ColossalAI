import copy
import json
import os
from typing import Any, Dict, Optional

import ray
import ray.util.collective as cc
import torch
import tqdm
import wandb
from coati.dataset.loader import RawConversationDataset
from coati.distributed.reward.reward_fn import boxed_math_reward_fn, math_reward_fn
from ray.util.collective import allreduce
from ray.util.collective.types import Backend, ReduceOp
from torch.utils.data import DataLoader, DistributedSampler
from transformers import AutoTokenizer

from colossalai.utils import get_current_device

from .comm import ray_broadcast_tensor_dict
from .inference_backend import BACKEND_MAP
from .utils import pre_send, safe_append_to_jsonl_file

try:
    from vllm import SamplingParams
except ImportError:
    LLM = None


class BaseProducer:
    def __init__(
        self,
        producer_idx: int,
        num_producers: int,
        num_consumer_procs: int,
        num_episodes: int,
        batch_size: int,
        train_dataset_config: Dict[str, Any],
        dataloaders_config: Dict[str, Any],
        model_config: Dict[str, Any],
        generate_config: Dict[str, Any],
        tokenizer_config: Optional[Dict[str, Any]] = None,
        microbatch_size: int = 1,
        backend: str = "transformers",
        consumer_plugin_config: Dict[str, Any] = None,
        eval_dataset_config=None,
        eval_interval=-1,  # disable evaluation
        evaluation_function_type="think_answer_tags",
        eval_save_dir: str = "./eval",
        project_name: str = None,
        run_name: str = None,
        wandb_group_name: str = None,
        log_rollout_interval: int = 20,
        rollout_log_file: str = "./rollout_log.jsonl",
    ):
        self.producer_idx = producer_idx
        self.num_producers = num_producers
        self.num_consumer_procs = num_consumer_procs
        self.num_episodes = num_episodes
        self.batch_size = batch_size
        self.microbatch_size = microbatch_size
        assert batch_size % microbatch_size == 0
        self.num_microbatches = batch_size // microbatch_size
        self.latest_eval_step = -1

        self.train_dataset_config = train_dataset_config
        self.model_config = model_config
        self.generate_config = generate_config
        self.tokenizer_config = tokenizer_config
        self.consumer_plugin_config = consumer_plugin_config
        self.eval_interval = eval_interval
        self.eval_save_dir = eval_save_dir
        self.consumer_global_step = 0
        self.eval_mode = False
        self.log_rollout_interval = log_rollout_interval
        self.latest_rollout_log_step = -1
        if producer_idx == 0:
            if os.path.exists(rollout_log_file):
                raise ValueError(
                    f"Rollout log file {rollout_log_file} already exists. Please delete it or change the name."
                )
            else:
                os.makedirs(os.path.dirname(rollout_log_file), exist_ok=True)
                self.rollout_log_file = open(rollout_log_file, "w", encoding="utf8")
        if self.producer_idx == 0:
            self.wandb_run = wandb.init(
                project=project_name,
                sync_tensorboard=False,
                dir="./wandb",
                name=run_name + "_eval",
                group=wandb_group_name,
            )

        if os.path.exists(self.eval_save_dir) and self.eval_interval > 0:
            raise ValueError(f"Eval save dir {self.eval_save_dir} already exists. Please delete it or change the name.")

        # init tokenizer
        if tokenizer_config is None:
            tokenizer_path = model_config["path"]
            self.tokenizer = AutoTokenizer.from_pretrained(tokenizer_path)
        else:
            tokenizer_path = tokenizer_config.pop("path")
            self.tokenizer = AutoTokenizer.from_pretrained(tokenizer_path, **tokenizer_config)
        self.tokenizer.padding_side = "left"

        # init dataloader
        train_dataset_path = train_dataset_config.pop("path")
        self.train_dataset = RawConversationDataset(self.tokenizer, train_dataset_path, **train_dataset_config)
        self.train_dataloader = DataLoader(
            self.train_dataset,
            batch_size=microbatch_size,
            sampler=DistributedSampler(
                self.train_dataset,
                num_replicas=num_producers,
                rank=producer_idx,
                shuffle=True,
                drop_last=True,
                seed=42,
            ),
            num_workers=4,
            drop_last=True,
        )

        self.eval_dataset_config = eval_dataset_config
        if self.eval_dataset_config is not None:
            self.eval_dataloaders = {}
            for eval_task_name in self.eval_dataset_config:
                eval_dataset_path = eval_dataset_config[eval_task_name].pop("path")
                eval_dataset = RawConversationDataset(
                    self.tokenizer, eval_dataset_path, **eval_dataset_config[eval_task_name]
                )
                print(f"[P{self.producer_idx}] eval dataset {eval_task_name} size: {len(eval_dataset)}")
                self.eval_dataloaders[eval_task_name] = DataLoader(
                    eval_dataset,
                    batch_size=microbatch_size,
                    sampler=DistributedSampler(
                        eval_dataset,
                        num_replicas=num_producers,
                        rank=producer_idx,
                        shuffle=False,
                        drop_last=False,
                        seed=42,
                    ),
                )
            if evaluation_function_type == "think_answer_tags":
                self.evaluation_function = math_reward_fn
            elif evaluation_function_type == "boxed":
                self.evaluation_function = boxed_math_reward_fn
            else:
                raise ValueError(f"Unknown evaluation function type {evaluation_function_type}")
        else:
            raise ValueError("eval_dataset_config is not defined")
        self.device = get_current_device()

        # init backend
        if backend in BACKEND_MAP:
            self.backend_cls = BACKEND_MAP[backend]
        else:
            raise ValueError(f"Unexpected backend {backend}")

        self.consumer_pp_size = consumer_plugin_config.get("pp_size", 1)  # consumer pp size

    def setup(self) -> None:
        cc.init_collective_group(
            world_size=self.num_producers,
            rank=self.producer_idx,
            backend=Backend.NCCL,
            group_name="producer_group",
        )
        cc.init_collective_group(1 + self.num_consumer_procs, 0, group_name=f"sync_data_{self.producer_idx}")
        if self.consumer_pp_size > 1:
            for i in range(self.consumer_pp_size):
                cc.init_collective_group(self.num_producers + 1, self.producer_idx, group_name=f"sync_model_{i}")
        else:
            cc.init_collective_group(self.num_producers + 1, self.producer_idx, group_name="sync_model")

    def rollout(self, input_ids: torch.Tensor, attention_mask: torch.Tensor, **kwargs) -> Dict[str, torch.Tensor]:
        raise NotImplementedError

    def load_state_dict(self, state_dict: Dict[str, torch.Tensor]) -> None:
        raise NotImplementedError

    def loop(self) -> None:
        num_update_per_episode = len(self.train_dataloader) // self.num_microbatches
        num_valid_microbatches = num_update_per_episode * self.num_microbatches

        print(
            f"[P{self.producer_idx}] num_valid_microbatches {num_valid_microbatches}, nmb: {self.num_microbatches}, dl: {len(self.train_dataloader)}"
        )
        for episode in range(self.num_episodes):
            self.train_dataloader.sampler.set_epoch(episode)
            for i, batch in enumerate(self.train_dataloader):
                if i >= num_valid_microbatches:
                    break
                if self.eval_interval > 0 and self.eval_dataset_config is not None:
                    if (
                        self.consumer_global_step - self.latest_eval_step >= self.eval_interval
                        and self.consumer_global_step > self.latest_eval_step
                    ) or self.latest_eval_step == -1:
                        to_log_msg = {}
                        self.eval_mode = True
                        for eval_task_name in self.eval_dataloaders:
                            if self.producer_idx == 0:
                                print(
<<<<<<< HEAD
                                    f"[P{self.producer_idx}] Evaluate consumer step {self.consumer_global_step} on task {eval_task_name}"
=======
                                    f"[P{self.producer_idx}] Evaluate model at training step {self.consumer_global_step} on task {eval_task_name}"
>>>>>>> 107470a3
                                )
                            eval_results = []
                            eval_statistics_tensor = torch.zeros((2,), dtype=torch.float32).to(self.device)
                            for eval_batch in tqdm.tqdm(
                                self.eval_dataloaders[eval_task_name], disable=self.producer_idx != 0
                            ):
                                eval_outputs = self.rollout(**eval_batch, sample_params=self.eval_sample_params)
                                eval_results = eval_results + [
                                    self.evaluation_function(
                                        eval_outputs["input_ids"][m][n],
                                        eval_outputs["gt_answer"][m][n],
                                        eval_outputs["response_idx"][m][n],
                                        tokenizer=self.tokenizer,
                                        eval_mode=True,
                                    )
                                    for m in range(eval_outputs["input_ids"].size(0))
                                    for n in range(eval_outputs["input_ids"].size(1))
                                ]
                            eval_statistics_tensor[0] += len([res for res in eval_results if res["ans_valid"] == 1])
                            eval_statistics_tensor[1] += len(eval_results)
                            allreduce(eval_statistics_tensor, op=ReduceOp.SUM, group_name="producer_group")
                            to_log_msg[f"eval/{eval_task_name}"] = (
                                eval_statistics_tensor[0].item() / eval_statistics_tensor[1].item()
                            )
                            if self.producer_idx == 0:
                                print(
                                    f"[P{self.producer_idx}]: Accuracy on {eval_task_name}: {to_log_msg[f'eval/{eval_task_name}']}"
                                )
                            # save eval results
                            safe_append_to_jsonl_file(
                                os.path.join(
                                    self.eval_save_dir,
                                    f"{eval_task_name}_training_step_{self.consumer_global_step}.jsonl",
                                ),
                                eval_results,
                            )

                        if self.producer_idx == 0:
                            self.wandb_run.log(to_log_msg, step=self.consumer_global_step)
                        self.eval_mode = False
                        self.latest_eval_step = self.consumer_global_step
                outputs = self.rollout(**batch)

                print(f"[P{self.producer_idx}] Send data {[(k, v.shape) for k, v in outputs.items()]}")
                outputs["temperature"] = torch.tensor(
                    [self.model.generate_config["temperature"]] * outputs["input_ids"].size(0)
                ).to(outputs["input_ids"].device)
                outputs = pre_send(outputs)
                ray_broadcast_tensor_dict(
                    outputs, src=0, device=self.device, group_name=f"sync_data_{self.producer_idx}"
                )
                if (i + 1) % self.num_microbatches == 0 and (
                    episode != self.num_episodes - 1 or i != num_valid_microbatches - 1
                ):
                    if isinstance(self.model, BACKEND_MAP["vllm"]) and self.model.model_config.get(
                        "enable_sleep_mode", False
                    ):
                        self.model.llm.sleep()  # revict KV_cache to avoid OOM
                    # don't sync model for last iteration
                    torch.cuda.empty_cache()

                    if self.consumer_pp_size > 1:
                        for pp_idx in range(self.consumer_pp_size):
                            print(
                                f"[P{self.producer_idx}] Sync model PP stage {pp_idx} episode {episode} step {(i + 1) // self.num_microbatches - 1}"
                            )
                            state_dict = ray_broadcast_tensor_dict(
                                None, self.num_producers, device=self.device, group_name=f"sync_model_{pp_idx}"
                            )
                            if "consumer_global_step" in state_dict:
                                self.consumer_global_step = state_dict.pop("consumer_global_step").item()
                            self.load_state_dict(state_dict)
                    else:
                        print(
                            f"[P{self.producer_idx}] Sync model episode {episode} step {(i + 1) // self.num_microbatches - 1}"
                        )
                        state_dict = ray_broadcast_tensor_dict(
                            None, self.num_producers, device=self.device, group_name="sync_model"
                        )
                        if "consumer_global_step" in state_dict:
                            self.consumer_global_step = state_dict.pop("consumer_global_step").item()
                        self.load_state_dict(state_dict)
                    del state_dict
                    torch.cuda.empty_cache()
                    if isinstance(self.model, BACKEND_MAP["vllm"]) and self.model.model_config.get(
                        "enable_sleep_mode", False
                    ):
                        self.model.llm.wake_up()
                # linear annealing for 1 episode, temperature from initial to 0.9
                if episode <= 0:
                    ratio = 1 - (len(self.train_dataloader) - i) / len(self.train_dataloader)
                    self.model.generate_config["temperature"] = (1 - ratio) * self.generate_config[
                        "temperature"
                    ] + ratio * 0.9
                    if isinstance(self.model, BACKEND_MAP["vllm"]):
                        self.model.sample_params.temperature = (1 - ratio) * self.generate_config[
                            "temperature"
                        ] + ratio * 0.9


@ray.remote
class SimpleProducer(BaseProducer):
    def __init__(
        self,
        producer_idx,
        num_producers,
        num_consumer_procs,
        num_episodes,
        batch_size,
        train_dataset_config,
        dataloaders_config,
        model_config,
        generate_config,
        tokenizer_config=None,
        microbatch_size=1,
        backend="transformers",
        num_generations: int = 8,
        consumer_plugin_config=None,
        eval_dataset_config=None,
        eval_interval=-1,  # disable evaluation
        evaluation_function_type="think_answer_tags",
        eval_save_dir: str = "./eval",
        eval_generation_config={},
        project_name: str = None,
        run_name: str = None,
        wandb_group_name: str = None,
        log_rollout_interval: int = 20,
        rollout_log_file: str = "./rollout_log.jsonl",
    ):
        super().__init__(
            producer_idx,
            num_producers,
            num_consumer_procs,
            num_episodes,
            batch_size,
            train_dataset_config,
            dataloaders_config,
            model_config,
            generate_config,
            tokenizer_config,
            microbatch_size,
            backend,
            consumer_plugin_config,
            eval_dataset_config=eval_dataset_config,
            eval_interval=eval_interval,
            evaluation_function_type=evaluation_function_type,
            eval_save_dir=eval_save_dir,
            project_name=project_name,
            run_name=run_name,
            wandb_group_name=wandb_group_name,
            log_rollout_interval=log_rollout_interval,
            rollout_log_file=rollout_log_file,
        )
        self.model = self.backend_cls(model_config, generate_config, self.tokenizer, num_generations)
        self.eval_generation_config = copy.deepcopy(self.model.generate_config)
        self.eval_generation_config["n"] = 1  # use 1 generation for evaluation
        self.eval_generation_config.update(eval_generation_config)
        self.eval_sample_params = SamplingParams(**self.eval_generation_config)

    @torch.no_grad()
    def rollout(self, input_ids, attention_mask, **kwargs):
        rollouts = self.model.generate(input_ids, attention_mask, **kwargs)
        if self.producer_idx == 0 and not self.eval_mode:
            if (
                self.consumer_global_step - self.latest_rollout_log_step >= self.log_rollout_interval
                or self.latest_rollout_log_step == -1
            ):
                new_record = (
                    json.dumps(
                        {
                            "train_step": self.consumer_global_step,
                            "rollout": self.tokenizer.batch_decode(
                                rollouts["input_ids"][:, 0], skip_special_tokens=True
                            ),
                        }
                    )
                    + "\n"
                )
                self.rollout_log_file.write(new_record)
                self.rollout_log_file.flush()
                self.latest_rollout_log_step = self.consumer_global_step
        return rollouts

    def __del__(self):
        if self.producer_idx == 0:
            self.wandb_run.finish()
        if hasattr(self, "rollout_log_file"):
            self.rollout_log_file.close()

    def load_state_dict(self, state_dict):
        self.model.load_state_dict(state_dict)<|MERGE_RESOLUTION|>--- conflicted
+++ resolved
@@ -202,11 +202,7 @@
                         for eval_task_name in self.eval_dataloaders:
                             if self.producer_idx == 0:
                                 print(
-<<<<<<< HEAD
-                                    f"[P{self.producer_idx}] Evaluate consumer step {self.consumer_global_step} on task {eval_task_name}"
-=======
                                     f"[P{self.producer_idx}] Evaluate model at training step {self.consumer_global_step} on task {eval_task_name}"
->>>>>>> 107470a3
                                 )
                             eval_results = []
                             eval_statistics_tensor = torch.zeros((2,), dtype=torch.float32).to(self.device)
