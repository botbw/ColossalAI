import copy
import os
import uuid
from typing import Any, Dict, Optional

import ray

from .consumer import SimpleConsumer
from .grpo_consumer import GRPOConsumer
from .producer import SimpleProducer

ALGO_MAP = {"Simple": SimpleConsumer, "GRPO": GRPOConsumer, "DAPO": GRPOConsumer}


def get_jsonl_size_fast(path: str) -> int:
    with open(path) as f:
        lines = f.readlines()
        lines = [line for line in lines if line.strip()]
        return len(lines) - 1


def get_dp_size_fast(n_procs: int, plugin_config: Dict[str, Any]) -> int:
    tp_size = plugin_config.get("tp_size", 1)
    pp_size = plugin_config.get("pp_size", 1)
    ep_size = plugin_config.get("ep_size", 1)
    sp_size = plugin_config.get("sp_size", 1)
    return n_procs // (tp_size * pp_size * ep_size * sp_size)


def launch_distributed(
    num_producers: int,
    num_proc_per_producer: int,
    num_consumer_procs: int,
    num_episodes: int,
    inference_batch_size: int,
    inference_microbatch_size: int,
    train_batch_size: int,
    train_minibatch_size: int,
    train_dataset_config: Dict[str, Any],
    dataloaders_config: Dict[str, Any],
    inference_model_config: Dict[str, Any],
    generate_config: Dict[str, Any],
    train_model_config: Dict[str, Any],
    grpo_config: Dict[str, Any],
    plugin_config: Dict[str, Any],
    tokenizer_config: Optional[Dict[str, Any]] = None,
    inference_backend: str = "transformers",
    num_generations: int = 8,
    master_addr: str = "localhost",
    master_port: int = 29500,
    core_algo: str = "GRPO",
    project_name: Optional[str] = None,
    save_interval: int = 100,
    save_dir: str = "./model",
    eval_dataset_config: Optional[Dict[str, Any]] = None,
    eval_interval: int = 100,
    eval_save_dir: Optional[str] = None,
    eval_generation_config: Optional[Dict[str, Any]] = None,
    log_rollout_interval: int = 20,
    rollout_save_dir: str = "./rollout",
):
    if core_algo not in ALGO_MAP:
        raise NotImplementedError(f"{core_algo} is not supported yet.")
    else:
        core_consumer = ALGO_MAP.get(core_algo, SimpleConsumer)

    train_dp_size = get_dp_size_fast(num_consumer_procs, plugin_config)
    assert (inference_batch_size * num_producers) % (train_batch_size * train_dp_size) == 0

    dataset_path = train_dataset_config["path"]
    num_samples = get_jsonl_size_fast(dataset_path)
    global_inference_batch_size = inference_batch_size * num_producers
    num_update_per_episode = num_samples // global_inference_batch_size
    num_recv_per_update = inference_batch_size // inference_microbatch_size

    run_name = f"{inference_backend}_bs_{train_batch_size * train_dp_size}_temp_{generate_config['temperature']:.01f}_top_p_{generate_config['top_p']:.02f}"
    wandb_group_name = str(uuid.uuid4())
    rollout_log_file = os.path.join(
        rollout_save_dir,
<<<<<<< HEAD
        f"{project_name}_run_{wandb_group_name}.jsonl",
=======
        f"{project_name.replace(' ','_')}_run_{wandb_group_name}.jsonl",
>>>>>>> 32afa7bf
    )

    procs = []
    for i in range(num_producers):
        producer = SimpleProducer.options(num_gpus=num_proc_per_producer).remote(
            producer_idx=i,
            num_producers=num_producers,
            num_consumer_procs=num_consumer_procs,
            num_episodes=num_episodes,
            batch_size=inference_batch_size,
            train_dataset_config=train_dataset_config,
            dataloaders_config=dataloaders_config,
            model_config=inference_model_config,
            generate_config=generate_config,
            tokenizer_config=tokenizer_config,
            microbatch_size=inference_microbatch_size,
            backend=inference_backend,
            num_generations=num_generations,
            consumer_plugin_config=plugin_config,
            eval_dataset_config=eval_dataset_config,
            eval_interval=eval_interval,
            evaluation_function_type=grpo_config["reward_fn_type"],
            eval_save_dir=eval_save_dir,
            eval_generation_config=eval_generation_config,
            project_name=project_name,
            run_name=run_name,
            wandb_group_name=wandb_group_name,
            log_rollout_interval=log_rollout_interval,
            rollout_log_file=rollout_log_file,
        )
        procs.append(producer)
    generate_config_consumer = copy.deepcopy(generate_config)
    generate_config_consumer.update(
        dict(
            backend=inference_backend,
        )
    )
    for i in range(num_consumer_procs):
        consumer = core_consumer.options(num_gpus=1).remote(
            num_producers=num_producers,
            num_episodes=num_episodes,
            rank=i,
            world_size=num_consumer_procs,
            master_addr=master_addr,
            master_port=master_port,
            num_update_per_episode=num_update_per_episode,
            num_recv_per_update=num_recv_per_update,
            batch_size=train_batch_size,
            model_config=train_model_config,
            plugin_config=plugin_config,
            minibatch_size=train_minibatch_size,
            generate_config=generate_config_consumer,
            grpo_config=grpo_config,
            num_generations=num_generations,
            save_interval=save_interval,
            save_dir=save_dir,
            project_name=project_name,
            run_name=run_name,
            wandb_group_name=wandb_group_name,
        )
        procs.append(consumer)
    ray.get([p.setup.remote() for p in procs])
    ray.get([p.loop.remote() for p in procs])<|MERGE_RESOLUTION|>--- conflicted
+++ resolved
@@ -77,11 +77,7 @@
     wandb_group_name = str(uuid.uuid4())
     rollout_log_file = os.path.join(
         rollout_save_dir,
-<<<<<<< HEAD
-        f"{project_name}_run_{wandb_group_name}.jsonl",
-=======
         f"{project_name.replace(' ','_')}_run_{wandb_group_name}.jsonl",
->>>>>>> 32afa7bf
     )
 
     procs = []
