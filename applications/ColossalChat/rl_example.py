import argparse
import json
import os

import ray
import torch
from coati.distributed.launch import launch_distributed

if __name__ == "__main__":
    parser = argparse.ArgumentParser()
    parser.add_argument("-m", "--model", type=str, default="Qwen/Qwen2.5-7B")
    parser.add_argument("-d", "--dataset", type=str, default="data.jsonl")
    parser.add_argument(
        "-ed",
        "--eval-dataset",
        type=str,
        default='{"eval task name":"data_eval.jsonl"}',
        help="Evaluation dataset for each task, please use json format to specify the dataset for each task. \
        For example: {'task1':'data_eval_task1.jsonl', 'task2':'data_eval_task2.jsonl'}, the jsonl file should be in the same format as the training dataset. \
        The key is the task name, and the value is the path to the jsonl file",
    )
    parser.add_argument("-p", "--project", type=str, default="GRPO", help="Project name.")
    parser.add_argument("-e", "--num-episodes", type=int, default=1, help="Number of episodes to train.")

    # Distributed training parameters
    parser.add_argument("-t", "--num-trainers", type=int, default=2)
    parser.add_argument("-i", "--num-inferencer", type=int, default=2)
    parser.add_argument("-g", "--num-generations", type=int, default=8, help="Number of generations per prompt.")
    parser.add_argument(
        "-ibs",
        "--inference-batch-size",
        type=int,
        default=64,
        help="Number of prompts to generate per inference step. It should be divisible by tbs, and the weights on the inference backend will be synced every ibs/tbs training steps of the policy model.",
    )
    parser.add_argument(
        "-imbs",
        "--inference-microbatch-size",
        type=int,
        default=8,
        help="Effective batch size for the inference backend to run generation. Please select based on memory constraint.",
    )
    parser.add_argument(
        "-tbs",
        "--train-batch-size",
        type=int,
        default=32,
        help="Number of unique prompts to update policy model per step per dp group. Gradient is accumulated across tbs * dp_size unique prompts, equivalently tbs * g * dp_size samples",
    )
    parser.add_argument(
        "-tMbs",
        "--train-minibatch-size",
        type=int,
        default=8,
        help="Number of unique prompts in each training batch per dp group. The inference backend must generate tMbs * g * dp_size samples before forwarding. Satisfy tMbs * g >= tmbs",
    )
    parser.add_argument(
        "-tmbs",
        "--train-microbatch-size",
        type=int,
        default=2,
        help="Effective batch size per dp group for forwarding and backwarding. Please select based on the availiable memory.",
    )
    parser.add_argument(
        "--ray_dir", type=str, default=None, help="Custom temperary directory for storing ray cluster data, Optional"
    )
    parser.add_argument(
        "--master_address", type=str, default=None, help="Master address for multi-node distributed training, Optional"
    )
    parser.add_argument(
        "--master_port", type=int, default=29506, help="Master port for multi-node distributed training, Optional"
    )

    # Sampling parameters
    parser.add_argument("-b", "--backend", type=str, default="transformers", choices=["transformers", "vllm"])
    parser.add_argument("-temp", "--temperature", type=float, default=1.0, help="Temperature for sampling.")
    parser.add_argument(
        "-topk",
        "--top-k",
        type=int,
        default=None,
        help="Top k for sampling. Please check the generation arguments documentation for your backend.",
    )
    parser.add_argument(
        "-topp",
        "--top-p",
        type=float,
        default=1.0,
        help="Top p for sampling. Please check the generation arguments documentation for your backend.",
    )
    parser.add_argument("-s", "--system-prompt", type=str, default=None, help="System prompt for data construction.")
    parser.add_argument("-mnt", "--max-new-tokens", type=int, default=1024 * 4 - 512, help="Max length for generation.")
    parser.add_argument("-mpt", "--max-prompt-tokens", type=int, default=512, help="Max length for prompt.")

    # GRPO parameters
    parser.add_argument("-a", "--algo", type=str, default="GRPO", choices=["DAPO", "GRPO"])
    parser.add_argument("-lr", "--learning-rate", type=float, default=1e-6, help="Learning rate for GRPO.")
    parser.add_argument("-kl", "--kl-coeff", type=float, default=0.01, help="KL penalty coefficient for GRPO.")
    parser.add_argument(
        "-rt",
        "--reward-type",
        type=str,
        default="think_answer_tags",
        choices=["think_answer_tags", "boxed"],
        help="Reward type for GRPO.",
    )
    parser.add_argument(
        "-ei",
        "--eval-interval",
        type=int,
        default=100,
<<<<<<< HEAD
        help="Interval for evaluation. Evaluate every ei consumer steps.",
=======
        help="Interval for evaluation. Evaluate every ei training steps.",
>>>>>>> 107470a3
    )

    # Logging/Checkpointing parameters
    parser.add_argument("-si", "--save-interval", type=int, default=100, help="Interval for saving checkpoints.")
    parser.add_argument("-sd", "--save-dir", type=str, default="./model", help="Directory for saving checkpoints.")
    parser.add_argument(
        "-esd", "--eval-save-dir", type=str, default="./eval", help="Directory for saving evaluation results."
    )
    parser.add_argument(
        "-rsd", "--rollout-save-dir", type=str, default="./rollouts", help="Directory for saving rollout loggings."
    )
    args = parser.parse_args()

    if args.train_minibatch_size is None:
        # Default settings: Using train batch size as mini batch size
        args.train_minibatch_size = args.train_batch_size
    if args.inference_batch_size is None:
        # Default settings: Using train batch size as inference batch size, sync every inference model every train step
        args.inference_batch_size = args.train_batch_size
    assert (
        args.train_minibatch_size * args.num_generations >= args.train_microbatch_size
        and args.train_microbatch_size > 0
    ), "Train micro batch size must be greater than 0 less than train mini batch size * num generations"
    assert (
        args.train_minibatch_size <= args.train_batch_size and args.train_batch_size % args.train_minibatch_size == 0
    ), "Train mini batch size must be less than or equals to train batch size and train batch size must be divisible by train mini batch size"

    if args.master_address is None:
        # Default settings: Using single machine
        ray.init(address="local", namespace="ray-example")
    else:
        # For ray distributed multi-machine training, Please change _node_ip_address to your IP address of your master node
        ray.init(_node_ip_address=args.master_address, namespace="ray-example", _temp_dir=args.ray_dir)

    if args.top_k is None:
        if args.backend == "transformers":
            args.top_k = 50
        elif args.backend == "vllm":
            args.top_k = -1

    inference_model_config = dict(path=args.model)
    train_model_config = dict(path=args.model, use_flash_attention_2=True, use_cache=False)
    generate_config = dict(top_k=args.top_k, top_p=args.top_p, temperature=args.temperature)

    if args.backend == "transformers":
        inference_model_config.update(
            dict(
                use_flash_attention_2=True,
                torch_dtype=torch.bfloat16,
            )
        )
        generate_config.update(
            dict(
                max_length=args.max_new_tokens + args.max_prompt_tokens,
                do_sample=True,
                max_new_tokens=None,
                early_stopping=False if args.reward_type == "think_answer_tags" else True,
                stop_strings=["</answer>"] if args.reward_type == "think_answer_tags" else None,
            )
        )
        eval_generation_config = {"temperature": 0.6}  # used to update generation config for evaluation
    elif args.backend == "vllm":
        inference_model_config.update(
            dict(
                gpu_memory_utilization=0.7,
                enforce_eager=True,
                enable_chunked_prefill=True,
                max_model_len=args.max_new_tokens + args.max_prompt_tokens,
                tensor_parallel_size=1,
            )
        )
        generate_config.update(
            dict(
                max_tokens=args.max_new_tokens,  # max new tokens
                ignore_eos=True if args.reward_type == "think_answer_tags" else False,
                include_stop_str_in_output=True,
                stop=["</answer>"] if args.reward_type == "think_answer_tags" else None,
            )
        )
        eval_generation_config = {"temperature": 0.6}  # used to update generation config for evaluation
    else:
        raise ValueError(f"Unsupported backend: {args.backend}")

    if args.algo == "GRPO":
        # Default Settings
        grpo_config = {
            "lr": args.learning_rate,
            "train_microbatch_size": args.train_microbatch_size,
            "beta": args.kl_coeff,  # KL penalty coefficient
            "loss_variation": "sample_level",
            "reward_fn_type": args.reward_type,
            "max_length": args.max_new_tokens + args.max_prompt_tokens,
            "max_new_tokens": args.max_new_tokens,
        }
    elif args.algo == "DAPO":
        # DAPO variant settings
        grpo_config = {
            "filter_range": [0.01, 0.99],  # only filter out all zero batch and all one batch
            "lr": args.learning_rate,
            "train_microbatch_size": args.train_microbatch_size,
            "dynamic_batching": True,
            "clip_eps_low": 0.2,
            "clip_eps_high": 0.28,
            "skip_threshold": 20.0,
            "beta": 0,  # no KL penalty for DAPO
            "loss_variation": "token_level",
            "soft_over_length_punishment": True,
            "max_length": args.max_new_tokens + args.max_prompt_tokens,
            "max_new_tokens": args.max_new_tokens,
            "cache_length": min(1024, int(args.max_new_tokens / 4)),
            "filter_truncated_response": True,
            "reward_fn_type": args.reward_type,
        }
    else:
        raise ValueError(f"Unsupported algorithm: {args.algo}")

    launch_distributed(
        num_producers=args.num_inferencer,
        num_proc_per_producer=inference_model_config.get("tensor_parallel_size", 1),
        num_consumer_procs=args.num_trainers,
        num_episodes=args.num_episodes,
        inference_batch_size=args.inference_batch_size,
        inference_microbatch_size=args.inference_microbatch_size,
        train_batch_size=args.train_batch_size,
        train_minibatch_size=args.train_minibatch_size,
        train_dataset_config={
            "path": args.dataset,
            "max_length": args.max_prompt_tokens,
            "system_prompt": args.system_prompt,
        },
        dataloaders_config={},
        inference_model_config=inference_model_config,
        generate_config=generate_config,
        num_generations=args.num_generations,
        train_model_config=train_model_config,
        grpo_config=grpo_config,
        plugin_config={
            "zero_stage": 2,
        },  # for zero
        # plugin_config={
        #     "tp_size": 2,
        #     "pp_size": 2,
        #     "microbatch_size": max(
        #         1, args.train_microbatch_size // 2
        #     ),  # microbatch size should be set to train_microbatch_size // pp_size
        #     "zero_stage": 0,
        #     "max_norm": 1.0,
        # },  # for pp, tp
        inference_backend=args.backend,
        master_addr="localhost",
        master_port=args.master_port,
        core_algo=args.algo,
        project_name=args.project,
        save_interval=args.save_interval,
        save_dir=os.path.join(args.save_dir, args.project.replace(" ", "_")),
        eval_dataset_config={
            k: {"path": v, "max_length": args.max_prompt_tokens, "system_prompt": args.system_prompt}
            for k, v in json.loads(args.eval_dataset).items()
        },
        eval_interval=args.eval_interval,
        eval_save_dir=os.path.join(args.eval_save_dir, args.project.replace(" ", "_")),
        eval_generation_config=eval_generation_config,
        log_rollout_interval=20,
        rollout_log_file=os.path.join(args.rollout_save_dir, args.project.replace(" ", "_") + ".jsonl"),
    )<|MERGE_RESOLUTION|>--- conflicted
+++ resolved
@@ -109,11 +109,7 @@
         "--eval-interval",
         type=int,
         default=100,
-<<<<<<< HEAD
-        help="Interval for evaluation. Evaluate every ei consumer steps.",
-=======
         help="Interval for evaluation. Evaluate every ei training steps.",
->>>>>>> 107470a3
     )
 
     # Logging/Checkpointing parameters
